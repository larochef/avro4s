package com.sksamuel.avro4s.schema

import com.sksamuel.avro4s.AvroSchema
import org.scalatest.{Matchers, WordSpec}

class ArraySchemaTest extends WordSpec with Matchers {

  "SchemaEncoder" should {
    "generate array type for a vector of primitives" in {
      case class VectorPrim(booleans: Vector[Boolean])
      val expected = new org.apache.avro.Schema.Parser().parse(getClass.getResourceAsStream("/vector_prim.json"))
      val schema = AvroSchema[VectorPrim]
      schema.toString(true) shouldBe expected.toString(true)
    }
    "generate array type for an vector of records" in {
      case class VectorRecord(records: Vector[Record])
      case class Record(str: String, double: Double)
      val expected = new org.apache.avro.Schema.Parser().parse(getClass.getResourceAsStream("/vector_records.json"))
      val schema = AvroSchema[VectorRecord]
      schema.toString(true) shouldBe expected.toString(true)
    }
    "generate array type for a scala.collection.immutable.Seq of primitives" in {
      case class Test(seq: Seq[String])
      val expected = new org.apache.avro.Schema.Parser().parse(getClass.getResourceAsStream("/seq.avsc"))
      val schema = AvroSchema[Test]
      schema.toString(true) shouldBe expected.toString(true)
    }
    "generate array type for an Array of primitives" in {
      case class Test(array: Array[Boolean])
      val expected = new org.apache.avro.Schema.Parser().parse(getClass.getResourceAsStream("/array.avsc"))
      val schema = AvroSchema[Test]
      schema.toString(true) shouldBe expected.toString(true)
    }
    "generate array type for a List of primitives" in {
      case class NestedListString(list: List[String])
      val expected = new org.apache.avro.Schema.Parser().parse(getClass.getResourceAsStream("/list.json"))
      val schema = AvroSchema[NestedListString]
      schema.toString(true) shouldBe expected.toString(true)
    }
    "generate array type for a scala.collection.immutable.Seq of records" in {
      case class Nested(goo: String)
      case class Test(seq: Seq[Nested])
      val expected = new org.apache.avro.Schema.Parser().parse(getClass.getResourceAsStream("/seqrecords.json"))
      val schema = AvroSchema[Test]
      schema.toString(true) shouldBe expected.toString(true)
    }
    "generate array type for an Array of records" in {
      case class Nested(goo: String)
      case class Test(array: Array[Nested])
      val expected = new org.apache.avro.Schema.Parser().parse(getClass.getResourceAsStream("/arrayrecords.json"))
      val schema = AvroSchema[Test]
      schema.toString(true) shouldBe expected.toString(true)
    }
    "generate array type for a List of records" in {
      case class Nested(goo: String)
      case class Test(list: List[Nested])
      val expected = new org.apache.avro.Schema.Parser().parse(getClass.getResourceAsStream("/listrecords.json"))
      val schema = AvroSchema[Test]
      schema.toString(true) shouldBe expected.toString(true)
    }
    "generate array type for a Set of records" in {
      case class Nested(goo: String)
      case class NestedSet(set: Set[Nested])
      val expected = new org.apache.avro.Schema.Parser().parse(getClass.getResourceAsStream("/setrecords.json"))
      val schema = AvroSchema[NestedSet]
      schema.toString(true) shouldBe expected.toString(true)
    }
    "generate array type for a Set of strings" in {
      case class Test(set: Set[String])
      val expected = new org.apache.avro.Schema.Parser().parse(getClass.getResourceAsStream("/setstrings.json"))
      val schema = AvroSchema[Test]
      schema.toString(true) shouldBe expected.toString(true)
    }
    "generate array type for a Set of doubles" in {
      case class NestedSetDouble(set: Set[Double])
      val expected = new org.apache.avro.Schema.Parser().parse(getClass.getResourceAsStream("/setdoubles.json"))
      val schema = AvroSchema[NestedSetDouble]
      schema.toString(true) shouldBe expected.toString(true)
    }
    "support Seq[Tuple2] issue #156" in {
      case class TupleTest2(first: String, second: Seq[(TupleTestA, TupleTestB)])
      case class TupleTestA(parameter: Int)
      case class TupleTestB(parameter: Int)
      val expected = new org.apache.avro.Schema.Parser().parse(getClass.getResourceAsStream("/seq_tuple2.json"))
      val schema = AvroSchema[TupleTest2]
      schema.toString(true) shouldBe expected.toString(true)
    }
    "support Seq[Tuple3]" in {
      case class TupleTest3(first: String, second: Seq[(TupleTestA, TupleTestB, TupleTestC)])
      case class TupleTestA(parameter: Int)
      case class TupleTestB(parameter: Int)
      case class TupleTestC(parameter: Int)
      val expected = new org.apache.avro.Schema.Parser().parse(getClass.getResourceAsStream("/seq_tuple3.json"))
      val schema = AvroSchema[TupleTest3]
      schema.toString(true) shouldBe expected.toString(true)
    }
    "support top level Seq[Double]" in {
      val expected = new org.apache.avro.Schema.Parser().parse(getClass.getResourceAsStream("/top_level_seq_double.json"))
      val schema = AvroSchema[Array[Double]]
      schema.toString(true) shouldBe expected.toString(true)
    }
    "support top level List[Int]" in {
      val expected = new org.apache.avro.Schema.Parser().parse(getClass.getResourceAsStream("/top_level_list_int.json"))
      val schema = AvroSchema[List[Int]]
      schema.toString(true) shouldBe expected.toString(true)
    }
    "support top level Vector[String]" in {
      val expected = new org.apache.avro.Schema.Parser().parse(getClass.getResourceAsStream("/top_level_vector_string.json"))
      val schema = AvroSchema[Vector[String]]
      schema.toString(true) shouldBe expected.toString(true)
    }
    "support top level Set[Boolean]" in {
      val expected = new org.apache.avro.Schema.Parser().parse(getClass.getResourceAsStream("/top_level_set_boolean.json"))
      val schema = AvroSchema[Set[Boolean]]
      schema.toString(true) shouldBe expected.toString(true)
    }
    "support array of maps" in {
      case class Test(array: Array[Map[String, String]])
      val expected = new org.apache.avro.Schema.Parser().parse(getClass.getResourceAsStream("/array_of_maps.json"))
      val schema = AvroSchema[Test]
      schema.toString(true) shouldBe expected.toString(true)
    }
    "support lists of maps" in {
      case class Test(list: List[Map[String, String]])
      val expected = new org.apache.avro.Schema.Parser().parse(getClass.getResourceAsStream("/list_of_maps.json"))
      val schema = AvroSchema[Test]
      schema.toString(true) shouldBe expected.toString(true)
    }
    "support seq of maps" in {
      case class Test(seq: Seq[Map[String, String]])
      val expected = new org.apache.avro.Schema.Parser().parse(getClass.getResourceAsStream("/seq_of_maps.json"))
      val schema = AvroSchema[Test]
      schema.toString(true) shouldBe expected.toString(true)
    }
    "support vector of maps" in {
      case class Test(vector: Vector[Map[String, String]])
      val expected = new org.apache.avro.Schema.Parser().parse(getClass.getResourceAsStream("/vector_of_maps.json"))
      val schema = AvroSchema[Test]
      schema.toString(true) shouldBe expected.toString(true)
    }
<<<<<<< HEAD
    "support case class of list of maps" in {
      case class Ship(map: scala.collection.immutable.Map[String, String])
      case class Test(ship: List[scala.collection.immutable.Map[String, String]])
      val expected = new org.apache.avro.Schema.Parser().parse(getClass.getResourceAsStream("/class_with_list_of_maps.json"))
=======
    "support case class of seq of case class with maps" in {
      case class Ship(map: scala.collection.immutable.Map[String, String])
      case class Test(ship: List[scala.collection.immutable.Map[String, String]])
      val expected = new org.apache.avro.Schema.Parser().parse(getClass.getResourceAsStream("/class_of_list_of_maps.json"))
>>>>>>> eb489bcd
      val schema = AvroSchema[Test]
      schema.toString(true) shouldBe expected.toString(true)
    }
  }
}
<|MERGE_RESOLUTION|>--- conflicted
+++ resolved
@@ -138,17 +138,10 @@
       val schema = AvroSchema[Test]
       schema.toString(true) shouldBe expected.toString(true)
     }
-<<<<<<< HEAD
-    "support case class of list of maps" in {
-      case class Ship(map: scala.collection.immutable.Map[String, String])
-      case class Test(ship: List[scala.collection.immutable.Map[String, String]])
-      val expected = new org.apache.avro.Schema.Parser().parse(getClass.getResourceAsStream("/class_with_list_of_maps.json"))
-=======
     "support case class of seq of case class with maps" in {
       case class Ship(map: scala.collection.immutable.Map[String, String])
       case class Test(ship: List[scala.collection.immutable.Map[String, String]])
       val expected = new org.apache.avro.Schema.Parser().parse(getClass.getResourceAsStream("/class_of_list_of_maps.json"))
->>>>>>> eb489bcd
       val schema = AvroSchema[Test]
       schema.toString(true) shouldBe expected.toString(true)
     }
